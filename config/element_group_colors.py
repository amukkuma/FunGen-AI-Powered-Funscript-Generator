--- conflicted
+++ resolved
@@ -168,13 +168,8 @@
     GRAY_DARK = CurrentTheme.GRAY_DARK
     GRAY_MEDIUM = CurrentTheme.GRAY_MEDIUM
     RED = CurrentTheme.RED
-<<<<<<< HEAD
-    RED_DARK = CurrentTheme.RED_DARK
-    RED_LIGHT = CurrentTheme.RED_LIGHT
-=======
     RED_LIGHT = CurrentTheme.RED_LIGHT
     RED_DARK = CurrentTheme.RED_DARK
->>>>>>> 344b2784
     GREEN = CurrentTheme.GREEN
     GREEN_LIGHT = CurrentTheme.GREEN_LIGHT
     GREEN_DARK = CurrentTheme.GREEN_DARK
